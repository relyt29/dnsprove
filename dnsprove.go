--- conflicted
+++ resolved
@@ -7,17 +7,14 @@
 package main
 
 import (
-	"bytes"
 	"flag"
 	"fmt"
-	"io/ioutil"
 	"math/big"
-	"net/http"
 	"os"
 	"strings"
 
 	"github.com/arachnid/dnsprove/oracle"
-    "github.com/relyt29/dnsprove/proveAPI"
+	"github.com/relyt29/dnsprove/proveAPI"
 	"github.com/ethereum/go-ethereum/accounts/abi/bind"
 	"github.com/ethereum/go-ethereum/common"
 	"github.com/miekg/dns"
@@ -55,229 +52,6 @@
 	}
 )
 
-<<<<<<< HEAD
-=======
-type dnskeyEntry struct {
-	name string
-	algorithm uint8
-	keytag uint16
-}
-
-type Client struct {
-	c *dns.Client
-	nameserver string
-	knownHashes map[dnskeyEntry][]*dns.DS
-	supportedAlgorithms map[uint8]struct{}
-	supportedDigests map[uint8]struct{}
-}
-
-func (client *Client) addDS(ds *dns.DS) {
-	key := dnskeyEntry{ds.Header().Name, ds.Algorithm, ds.KeyTag}
-	client.knownHashes[key] = append(client.knownHashes[key], ds)
-}
-
-func (client *Client) supportsAlgorithm(algorithm uint8) bool {
-	_, ok := client.supportedAlgorithms[algorithm]
-	return ok
-}
-
-func (client *Client) supportsDigest(digest uint8) bool {
-	_, ok := client.supportedDigests[digest]
-	return ok
-}
-
-func NewClient(nameserver string, roots []*dns.DS, algorithms, digests map[uint8]struct{}) *Client {
-	client := &Client{
-		c: new(dns.Client),
-		nameserver: nameserver,
-		knownHashes: make(map[dnskeyEntry][]*dns.DS),
-		supportedAlgorithms: algorithms,
-		supportedDigests: digests,
-	}
-	for _, root := range roots {
-		client.addDS(root)
-	}
-	return client
-}
-
-func (client *Client) Query(qtype uint16, qclass uint16, name string) (*dns.Msg, error) {
-	m := &dns.Msg{
-		MsgHdr: dns.MsgHdr{
-			Authoritative:     false,
-			AuthenticatedData: false,
-			CheckingDisabled:  false,
-			RecursionDesired:  true,
-			Opcode:            dns.OpcodeQuery,
-		},
-		Question: []dns.Question{
-			dns.Question{
-				Name: dns.Fqdn(name),
-				Qtype: qtype,
-				Qclass: qclass,
-			},
-		},
-	}
-
-	o := &dns.OPT{
-		Hdr: dns.RR_Header{
-			Name:   ".",
-			Rrtype: dns.TypeOPT,
-		},
-	}
-	o.SetDo()
-	o.SetUDPSize(dns.DefaultMsgSize)
-	m.Extra = append(m.Extra, o)
-	m.Id = dns.Id()
-
-	req, err := m.Pack()
-	if err != nil {
-		return nil, err
-	}
-
-	response, err := http.Post(client.nameserver, "application/dns-udpwireformat", bytes.NewReader(req))
-	if err != nil {
-		return nil, err
-	}
-	defer response.Body.Close()
-
-	if response.StatusCode != 200 {
-		return nil, fmt.Errorf("Got unexpected status from server: %s", response.Status)
-	}
-
-	data, err := ioutil.ReadAll(response.Body)
-	if err != nil {
-		return nil, err
-	}
-
-	var r dns.Msg
-	err = r.Unpack(data)
-	if err == nil {
-		log.Debug("DNS response:\n" + r.String())
-		log.Info("DNS query", "class", dns.ClassToString[qclass], "type", dns.TypeToString[qtype], "name", name, "answers", len(r.Answer), "nses", len(r.Ns))
-	}
-	return &r, err
-}
-
-func (client *Client) QueryWithProof(qtype, qclass uint16, name string) ([]proofs.SignedSet, error) {
-		if name[len(name) - 1] != '.' {
-			name = name + "."
-		}
-
-		r, err := client.Query(qtype, qclass, name)
-		if err != nil {
-			return nil, err
-		}
-
-		sigs := filterRRs(r.Answer, dns.TypeRRSIG)
-		rrs := getRRset(r.Answer, name, qtype)
-		if len(sigs) == 0 || len(rrs) == 0 {
-			return nil, fmt.Errorf("No signed RRSETs available for %s %s %s", dns.ClassToString[qclass], dns.TypeToString[qtype], name)
-		}
-
-		for _, sig := range sigs {
-			sig := sig.(*dns.RRSIG)
-			ret, err := client.verifyRRSet(sig, rrs)
-			if err == nil {
-				ret = append(ret, proofs.SignedSet{sig, rrs, name})
-				return ret, nil
-			}
-			log.Warn("Failed to verify RRSET", "class", dns.ClassToString[qclass], "type", dns.TypeToString[qtype], "name", name, "signername", sig.SignerName, "algorithm", dns.AlgorithmToString[sig.Algorithm], "keytag", sig.KeyTag, "err", err)
-		}
-
-		return nil, fmt.Errorf("Could not validate %s %s %s: no valid signatures found", dns.ClassToString[qclass], dns.TypeToString[qtype], name)
-}
-
-func (client *Client) verifyRRSet(sig *dns.RRSIG, rrs []dns.RR) ([]proofs.SignedSet, error) {
-	if !client.supportsAlgorithm(sig.Algorithm) {
-		return nil, fmt.Errorf("Unsupported algorithm: %s", dns.AlgorithmToString[sig.Algorithm])
-	}
-
-	var sets []proofs.SignedSet
-	var keys []dns.RR
-	var err error
-	if sig.Header().Name == sig.SignerName && rrs[0].Header().Rrtype == dns.TypeDNSKEY {
-		// RRSet is self-signed; verify against itself
-		keys = rrs
-	} else {
-		// Find the keys that signed this RRSET
-		sets, err = client.QueryWithProof(dns.TypeDNSKEY, sig.Header().Class, sig.SignerName)
-		if err != nil {
-			return nil, err
-		}
-		keys = sets[len(sets)-1].Rrs
-	}
-
-	// Iterate over the keys looking for one that validly signs our RRSET
-	for _, key := range keys {
-		key := key.(*dns.DNSKEY)
-		if key.Algorithm != sig.Algorithm || key.KeyTag() != sig.KeyTag || key.Header().Name != sig.SignerName {
-			continue
-		}
-		if err := sig.Verify(key, rrs); err != nil {
-			fmt.Printf("Could not verify signature on %s %s %s with %s (%s/%d): %s", dns.ClassToString[sig.Header().Class], dns.TypeToString[sig.Header().Rrtype], sig.Header().Name, key.Header().Name, dns.AlgorithmToString[key.Algorithm], key.KeyTag(), err)
-		}
-		if sig.Header().Name == sig.SignerName {
-			// RRSet is self-signed; look for DS records in parent zones to verify
-			sets, err = client.verifyWithDS(key)
-			if err != nil {
-				return nil, err
-			}
-		}
-		return sets, nil
-	}
-	return nil, fmt.Errorf("Could not validate signature for %s %s %s (%s/%d); no valid keys found", dns.ClassToString[sig.Header().Class], dns.TypeToString[sig.Header().Rrtype], sig.Header().Name, dns.AlgorithmToString[sig.Algorithm], sig.KeyTag)
-}
-
-func (client *Client) verifyWithDS(key *dns.DNSKEY) ([]proofs.SignedSet, error) {
-	keytag := key.KeyTag()
-	// Check the roots
-	for _, ds := range client.knownHashes[dnskeyEntry{key.Header().Name, key.Algorithm, keytag}] {
-		if !client.supportsDigest(ds.DigestType) {
-			continue
-		}
-		if strings.ToLower(key.ToDS(ds.DigestType).Digest) == strings.ToLower(ds.Digest) {
-			return []proofs.SignedSet{}, nil
-		}
-	}
-
-	// Look up the DS record
-	sets, err := client.QueryWithProof(dns.TypeDS, key.Header().Class, key.Header().Name)
-	if err != nil {
-		return nil, err
-	}
-	for _, ds := range sets[len(sets) - 1].Rrs {
-		ds := ds.(*dns.DS)
-		if !client.supportsDigest(ds.DigestType) {
-			continue
-		}
-		if strings.ToLower(key.ToDS(ds.DigestType).Digest) == strings.ToLower(ds.Digest) {
-			return sets, nil
-		}
-	}
-	return nil, fmt.Errorf("Could not find any DS records that validate %s DNSKEY %s (%s/%d)", dns.ClassToString[key.Header().Class], key.Header().Name, dns.AlgorithmToString[key.Algorithm], keytag)
-}
-
-func filterRRs(rrs []dns.RR, qtype uint16) []dns.RR {
-	ret := make([]dns.RR, 0)
-	for _, rr := range rrs {
-		if rr.Header().Rrtype == qtype {
-			ret = append(ret, rr)
-		}
-	}
-	return ret
-}
-
-func getRRset(rrs []dns.RR, name string, qtype uint16) []dns.RR {
-	var ret []dns.RR
-	for _, rr := range rrs {
-		if strings.ToLower(rr.Header().Name) == strings.ToLower(name) && rr.Header().Rrtype == qtype {
-			ret = append(ret, rr)
-		}
-	}
-	return ret
-}
-
->>>>>>> 5ecea86b
 func main() {
 	flag.Usage = func() {
 		fmt.Fprintf(os.Stderr, "Usage: %s [options] qtype name\n", os.Args[0])
@@ -309,18 +83,7 @@
 		algmap[dns.StringToAlgorithm[algname]] = struct{}{}
 	}
 
-<<<<<<< HEAD
-	conf, err := dns.ClientConfigFromFile("/etc/resolv.conf")
-	if err != nil {
-		fmt.Fprintln(os.Stderr, err)
-		os.Exit(2)
-	}
-	nameserver := net.JoinHostPort(conf.Servers[0], "53")
-
-	client := proveAPI.NewClient(nameserver, trustAnchors, algmap, hashmap)
-=======
-	client := NewClient(*server, trustAnchors, algmap, hashmap)
->>>>>>> 5ecea86b
+	client := proveAPI.NewClient(*server, trustAnchors, algmap, hashmap)
 	sets, err := client.QueryWithProof(qtype, qclass, name)
 	if err != nil {
 		log.Crit("Error resolving", "name", name, "err", err)
